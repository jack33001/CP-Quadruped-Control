--- conflicted
+++ resolved
@@ -171,14 +171,8 @@
     flake8-docstrings \
     flake8-import-order \
     flake8-quotes \
-<<<<<<< HEAD
     tqdm \
-    pynput
-
-# [Optional] Set the default user. Omit if you want to keep the default as root.
-USER $USERNAME
-CMD ["/bin/bash"]
-=======
+    pynput\
     adafruit-circuitpython-bno08x\
     Adafruit-Blinka\
     Jetson.GPIO
@@ -199,10 +193,6 @@
     libqt5serialport5-dev \
     i2c-tools
 
-
-
-
 # [Optional] Set the default user. Omit if you want to keep the default as root.
 USER $USERNAME
 CMD ["/bin/bash"]
->>>>>>> ce6084ca
