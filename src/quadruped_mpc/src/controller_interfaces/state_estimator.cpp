--- conflicted
+++ resolved
@@ -124,11 +124,6 @@
 auto StateEstimator::on_configure(const rclcpp_lifecycle::State & /*previous_state*/) -> CallbackReturn
 {
   try {
-<<<<<<< HEAD
-      
-
-=======
->>>>>>> 2d197cbd
     // Initialize publishers
     RCLCPP_INFO(get_node()->get_logger(), "Initializing publishers");
     tf_broadcaster_ = std::make_unique<tf2_ros::TransformBroadcaster>(*get_node());
@@ -247,19 +242,6 @@
     }
 
     // Set up subscriptions
-<<<<<<< HEAD
-    RCLCPP_INFO(get_node()->get_logger(), "Setting up odometry subscription");
-    odom_sub_ = get_node()->create_subscription<nav_msgs::msg::Odometry>(
-      "/quadruped/state/ground_truth/odometry",
-      rclcpp::QoS(1).reliable(),
-      [this](const nav_msgs::msg::Odometry::SharedPtr msg) {
-      latest_odom_ = msg;
-      }
-    );
-    
-    RCLCPP_INFO(get_node()->get_logger(), "Setting up gait pattern subscription");
-=======
->>>>>>> 2d197cbd
     gait_sub_ = get_node()->create_subscription<quadruped_msgs::msg::GaitPattern>(
       "/quadruped/gait/gait_pattern", 
       rclcpp::SensorDataQoS(),
